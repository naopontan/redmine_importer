--- conflicted
+++ resolved
@@ -15,12 +15,8 @@
 - Go to the Admin/Projects/../Modules
 - Enable "Importer"
 
-<<<<<<< HEAD
 en, de, zh, and ja localizations included.
+The other localizations are up to date, but the zh is a little bit behind.
+If anyone could update it, it would be appreciated.
 
-User documentation at https://github.com/leovitch/redmine_importer/wiki.
-=======
-en, zh, and ja localizations included.
-The en and ja localizations are up to date, the zh is a little bit behind.
-If anyone could update it, it would be appreciated.
->>>>>>> 9f5dd3a2
+User documentation at https://github.com/leovitch/redmine_importer/wiki.